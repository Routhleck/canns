--- conflicted
+++ resolved
@@ -7,11 +7,8 @@
     energy_landscape_2d_animation,
     energy_landscape_2d_static,
 )
-<<<<<<< HEAD
+from .spatial import plot_firing_field_heatmap
 from .fixed_points import plot_fixed_points_2d, plot_fixed_points_3d
-=======
-from .spatial import plot_firing_field_heatmap
->>>>>>> 28f19c61
 from .spikes import average_firing_rate_plot, raster_plot
 from .tuning import tuning_curve
 
